--- conflicted
+++ resolved
@@ -57,15 +57,7 @@
 
     def init(self):
         logger = logging.getLogger('TikTorchServer.init')
-<<<<<<< HEAD
-        os.environ['MASTER_ADDR'] = self.addr
-        os.environ['MASTER_PORT'] = self.port
-        # Init torch distributed
-        logger.info("Initializing Process Group...")
-        dist.init_process_group(backend='Gloo', rank=self.RANK, world_size=self.SIZE)
-=======
         logger.info("Setting up ZMQ")
->>>>>>> d2b9fc98
         # Init ZMQ
         logger.info("Setting up ZMQ Context...")
         self._zmq_context = zmq.Context()
