import argparse
import logging
import io
import os
from importlib import util as imputils
import zmq

import numpy as np
import torch
from datetime import datetime
import socket
import shutil
import tempfile

import tiktorch.utils as utils
from tiktorch.rpc import Server, Shutdown, TCPConnConf
from tiktorch.device_handler import ModelHandler
from tiktorch.types import NDArray, NDArrayBatch

from .rpc_interface import INeuralNetworkAPI, IFlightControl
from typing import Iterable


if torch.cuda.is_available():
    torch.multiprocessing.set_start_method("spawn", force=True)

logging.basicConfig(level=logging.INFO)
logger = logging.getLogger("TikTorchServer")


from functools import wraps


class State:
    INIT = "init"
    WORKING = "working"

    STATES = {INIT: [WORKING], WORKING: [INIT]}

    def __init__(self):
        self.current = self.INIT

    def next(self, state):
        allowed = self.STATES.get(self.current)
        if state not in allowed:
            raise Exception(f"Transition from {self._current} to {state} not allowed")

    def __repr__(self):
        return f"State({self.current})"


def expect_state(*allowed):
    def decorator(func):
        return func

        @wraps(func)
        def wrapped(self, *args, **kwargs):
            if self.state.current not in allowed:
                raise Exception(f"Call to {func} not allowed in {self.state}")

            func(*args, **kwargs)

        return wrapped

    return decorator


class TikTorchServer(INeuralNetworkAPI, IFlightControl):
    RANK = 1
    SIZE = 2

    def __init__(self, device=None):
        logger = logging.getLogger("TikTorchServer.__init__")
        # Privates
        self._build_directory = None
        self._handler: ModelHandler = None
        self._model = None
        self._log_directory = None
        # Set up queues
        if device is None:
            # The default behaviour is to select a GPU if one is availabe.
            # This can be overriden by providing device in the constructor.
            self._device = "cuda:0" if torch.cuda.is_available() else "cpu"
        else:
            self._device = device
        logger.info(f"Using device: {self._device}")
        # Publics
        self.ilp_directory = None
        self.state = State()
        # self.init()
        self.tmp_dir = tempfile.mkdtemp()  # todo: get rid of tmp dir!

        self.binary_model_file = None
        self.binary_model_state = None
        self._config = None

    def __del__(self):
        shutil.rmtree(self.tmp_dir)

    def init(self):
        logger = logging.getLogger("TikTorchServer.init")
        logger.info("Setting up ZMQ")
        # Init ZMQ
        logger.info("Setting up ZMQ Context...")
        self._zmq_context = zmq.Context()
        logger.info("Setting up ZMQ Socket...")
        self._zmq_socket = self._zmq_context.socket(zmq.PAIR)
        logger.info("Binding to socket tcp://%s:%s", self.addr, self.port)
        self._zmq_socket.bind(f"tcp://{self.addr}:{self.port}")
        logger.info("Waiting for init data...")

    @property
    def output_shape(self):
        return self.get("output_shape")

    @property
    def halo(self):
        """
        Returns the halo in dynamic base shape blocks
        """
        assert self.handler is not None
        halo_block = self.handler.halo_in_blocks
        base_shape = self.handler.dynamic_shape.base_shape
        return [shape * block for shape, block in zip(base_shape, halo_block)]

    @property
    def log_directory(self):
        if self._log_directory is None and self.ilp_directory is not None:
            # Make a log directory in the ilp_directory
            path = os.path.join(
                self.ilp_directory, "TikTorchLogs", f"{datetime.now().strftime('%b%d_%H-%M-%S')}_{socket.gethostname()}"
            )
            os.makedirs(path, exist_ok=True)
            self._log_directory = path
            return self._log_directory
        else:
            return self._log_directory

    @property
    def model(self):
        return self.handler.model

    @property
    def device(self):
        return self.handler.device

    @property
    def handler(self):
        assert self._handler
        return self._handler

    def _set_handler(self, model):
        assert self.get("input_shape") is not None
        # Pass
        self._handler = ModelHandler(
            model=model,
            device_names=self._device,
            channels=self.get("input_shape")[0],
            dynamic_shape_code=self.get("dynamic_input_shape"),
            log_directory=self.log_directory,
        )

    def get(self, tag, default=None, assert_exist=False):
        if assert_exist:
            assert tag in self._config, f"Tag '{tag}' not found in configuration."
        return self._config.get(tag, default)

    @staticmethod
    def define_patched_model(model_file_name, model_class_name, model_init_kwargs):
        # Dynamically import file.
        module_spec = imputils.spec_from_file_location("model", model_file_name)
        module = imputils.module_from_spec(module_spec)
        module_spec.loader.exec_module(module)
        # Build model from file
        model: torch.nn.Module = getattr(module, model_class_name)(**model_init_kwargs)
        # Monkey patch
        model.__model_file_name = model_file_name
        model.__model_class_name = model_class_name
        model.__model_init_kwargs = model_init_kwargs
        return model

    def load_model(self, config: dict, model_file: bytes, model_state: bytes, optimizer_state: bytes) -> None:
        # Dynamically import file.
        # hack to keep current impl: safe binary_model_file to tmp file
        # todo: load model.py without tmp directory
        self.binary_model_file = model_file
        self.binary_model_state = model_state
        self._config = config

        tmp_dir = self.tmp_dir
        model_file_path = os.path.join(tmp_dir, "model.py")
        with open(model_file_path, "wb") as f:
            f.write(self.binary_model_file)

        model_state_path = None
        if self.binary_model_state:
            model_state_path = os.path.join(tmp_dir, "state.nn")
            with open(model_state_path, "wb") as f:
                f.write(self.binary_model_state)
                # todo: implement like 'import io; f = io.BytesIO(binary_model_state) torch.load(f) # in same context

        # todo: optimizer state

        model = utils.define_patched_model(model_file_path, self.get("model_class_name"), self.get("model_init_kwargs"))
        # Load parameters
        try:
            state_dict = torch.load(model_state_path, map_location=lambda storage, loc: storage)
            model.load_state_dict(state_dict)
        except:
            logger.warning(f"state.nn file not found in {model_state_path}, not loading weights!")
            # raise FileNotFoundError(f"Model weights could not be found at location '{state_path}'!")
        # Build handler
        self._set_handler(model)

    def forward(self, batch: NDArrayBatch) -> NDArrayBatch:
        # TODO: Use TikIO for batching
        tensors = [torch.from_numpy(a) for a in batch.as_numpy()]
        res = self.handler.forward(*tensors)
        logger.debug("Send forward result")
        return NDArrayBatch([NDArray(res.numpy())])

    def train(self, keys: Iterable, data: NDArrayBatch, labels: NDArrayBatch) -> None:
        torch_data = [torch.from_numpy(arr) for arr in data.as_numpy()]
        torch_labels = [torch.from_numpy(arr) for arr in labels.as_numpy()]
        logger.info("Received data and labels from chief.")
        logger.info("Sending to handler.")
        self.handler.train(torch_data, torch_labels)
        logger.info("Sent to handler.")

    def training_process_is_running(self) -> bool:
        return self.handler.training_process_is_alive()

    def pause(self) -> None:
        self.handler.pause_training()

    def resume(self) -> None:
        self.handler.resume_training()

    def set_hparams(self, params: dict) -> None:
        logger.info("Sending to handler.")
        self.handler.set_hparams(params)
        logger.info("Sent to handler.")

    def request_model_state_dict(self):
        logger = logging.getLogger("TikTorchServer.request_model_state_dict")
        logger.info("Requesting model state dict from handler....")
        self.handler.update_state()
        state_dict = io.BytesIO()
        torch.save(self.model.state_dict(), f=state_dict)
        logger.info("Sending state dict.")
        self._zmq_socket.send(state_dict.getvalue())
        logger.info("Sent state dict.")
        state_dict.close()

    def request_optimizer_state_dict(self):
        pass

    def dry_run(self, conf: dict) -> dict:
        assert "train" in conf
        assert "upper_bound" in conf
        logger = logging.getLogger("TikTorchServer.dry_run")
        logger.info("Initiating dry run...")
        valid_shape = self.handler.dry_run(conf["upper_bound"], conf["train"])
        return {"shape": valid_shape}

    def poll_training_process(self):
        logger = logging.getLogger("TikTorchServer.poll_training_process")
        logger.info("Polling...")
        # Check if training process is running, and send info back
        it_lives = self.handler.training_process_is_alive()
        logger.info("Poll successful. Sending response...")
        info = {"id": "POLL_TRAIN.INFO", "is_alive": it_lives}
        self.meta_send(info)
        logger.info("Poll response sent.")

    def ping(self) -> bytes:
        return b"pong"

    def shutdown(self):
        logger = logging.getLogger("TikTorchServer.shutdown")
        logger.info("Stopping training...")
        if self._handler:
            self._handler.stop_training()
        logger.info("Training has stopped")
        raise Shutdown()


class ServerProcess:
<<<<<<< HEAD
    def __init__(
        self,
        address: str,
        port: str,
        notify_port: str,
        device=None,
        **kwargs
    ):
=======
    def __init__(self, address="127.0.0.1", port="29500", device=None, **kwargs):
        # TODO: Remove metaport
>>>>>>> f3d850dc
        self._addr = address
        self._port = port
        self._notify_port = notify_port
        self._device = device

    def listen(self):
        api_provider = TikTorchServer(device=self._device)
        srv = Server(api_provider, TCPConnConf(
            self._addr, self._port, self._notify_port
        ))
        srv.listen()


if __name__ == "__main__":
    # Output pid for process tracking
    print(os.getpid(), flush=True)

    parsey = argparse.ArgumentParser()
<<<<<<< HEAD
    parsey.add_argument('--addr', type=str, default='127.0.0.1')
    parsey.add_argument('--port', type=str, default='29500')
    parsey.add_argument('--notify-port', type=str, default='29501')
    parsey.add_argument('--debug', type=bool, default=False)
=======
    parsey.add_argument("--addr", type=str, default="127.0.0.1")
    parsey.add_argument("--port", type=str, default="29500")
    parsey.add_argument("--debug", type=bool, default=False)
>>>>>>> f3d850dc

    args = parsey.parse_args()

    logger.info("Starting server on %s:%s", args.addr, args.port)

<<<<<<< HEAD
    srv = ServerProcess(
        address=args.addr,
        port=args.port,
        notify_port=args.notify_port,
    )
=======
    srv = ServerProcess(address=args.addr, port=args.port)
>>>>>>> f3d850dc
    srv.listen()<|MERGE_RESOLUTION|>--- conflicted
+++ resolved
@@ -286,7 +286,6 @@
 
 
 class ServerProcess:
-<<<<<<< HEAD
     def __init__(
         self,
         address: str,
@@ -295,10 +294,6 @@
         device=None,
         **kwargs
     ):
-=======
-    def __init__(self, address="127.0.0.1", port="29500", device=None, **kwargs):
-        # TODO: Remove metaport
->>>>>>> f3d850dc
         self._addr = address
         self._port = port
         self._notify_port = notify_port
@@ -317,28 +312,19 @@
     print(os.getpid(), flush=True)
 
     parsey = argparse.ArgumentParser()
-<<<<<<< HEAD
     parsey.add_argument('--addr', type=str, default='127.0.0.1')
     parsey.add_argument('--port', type=str, default='29500')
     parsey.add_argument('--notify-port', type=str, default='29501')
     parsey.add_argument('--debug', type=bool, default=False)
-=======
-    parsey.add_argument("--addr", type=str, default="127.0.0.1")
-    parsey.add_argument("--port", type=str, default="29500")
-    parsey.add_argument("--debug", type=bool, default=False)
->>>>>>> f3d850dc
 
     args = parsey.parse_args()
 
     logger.info("Starting server on %s:%s", args.addr, args.port)
 
-<<<<<<< HEAD
     srv = ServerProcess(
         address=args.addr,
         port=args.port,
         notify_port=args.notify_port,
     )
-=======
     srv = ServerProcess(address=args.addr, port=args.port)
->>>>>>> f3d850dc
     srv.listen()