import os

import pytest
import socket

from tiktorch.launcher import LocalServerLauncher, SSHCred, RemoteSSHServerLauncher, wait
from tiktorch.rpc import Client, TCPConnConf
from tiktorch.rpc_interface import IFlightControl

SSH_HOST_VAR = "TEST_SSH_HOST"
SSH_PORT_VAR = "TEST_SSH_PORT"
SSH_USER_VAR = "TEST_SSH_USER"
SSH_PWD_VAR = "TEST_SSH_PWD"
SSH_KEY_VAR = "TEST_SSH_KEY"


def test_start_local_server(srv_port, pub_port):
    conn_conf = TCPConnConf('127.0.0.1', srv_port, pub_port, timeout=20)
    launcher = LocalServerLauncher(conn_conf)
    launcher.start()

    assert launcher.is_server_running()

    client = Client(IFlightControl(), conn_conf)

    assert client.ping() == b'pong'

    launcher.stop()

    launcher.is_server_running()


def test_start_remote_server(srv_port, pub_port):
    host, ssh_port = os.getenv(SSH_HOST_VAR), os.getenv(SSH_PORT_VAR, 22)
<<<<<<< HEAD
=======
    conn_conf = TCPConnConf(socket.gethostbyname(host), srv_port, timeout=10)
>>>>>>> f3d850dc
    user, pwd = os.getenv(SSH_USER_VAR), os.getenv(SSH_PWD_VAR)
    key = os.getenv(SSH_KEY_VAR)

    if not all([host, ssh_port, user, key or pwd]):
        pytest.skip(
            "To run this test specify "
            f"{SSH_HOST_VAR}, {SSH_USER_VAR} {SSH_PWD_VAR} or {SSH_KEY_VAR} and optionaly {SSH_PORT_VAR}"
        )

    conn_conf = TCPConnConf(socket.gethostbyname(host), srv_port, pub_port, timeout=20)
    cred = SSHCred(user=user, password=pwd, key_path=key)
    launcher = RemoteSSHServerLauncher(conn_conf, cred=cred)
    client = Client(IFlightControl(), conn_conf)
    try:
        launcher.start()

        assert launcher.is_server_running()

<<<<<<< HEAD
    launcher.stop()
=======
        assert client.ping() == b'pong'
    finally:
        client.shutdown()
>>>>>>> f3d850dc

    assert not launcher.is_server_running()<|MERGE_RESOLUTION|>--- conflicted
+++ resolved
@@ -32,10 +32,7 @@
 
 def test_start_remote_server(srv_port, pub_port):
     host, ssh_port = os.getenv(SSH_HOST_VAR), os.getenv(SSH_PORT_VAR, 22)
-<<<<<<< HEAD
-=======
     conn_conf = TCPConnConf(socket.gethostbyname(host), srv_port, timeout=10)
->>>>>>> f3d850dc
     user, pwd = os.getenv(SSH_USER_VAR), os.getenv(SSH_PWD_VAR)
     key = os.getenv(SSH_KEY_VAR)
 
@@ -54,12 +51,8 @@
 
         assert launcher.is_server_running()
 
-<<<<<<< HEAD
-    launcher.stop()
-=======
         assert client.ping() == b'pong'
     finally:
-        client.shutdown()
->>>>>>> f3d850dc
+        launcher.stop()
 
     assert not launcher.is_server_running()